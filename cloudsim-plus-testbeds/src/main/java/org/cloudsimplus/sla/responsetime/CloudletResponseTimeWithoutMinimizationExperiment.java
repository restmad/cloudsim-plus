/**
 * CloudSim Plus: A modern, highly-extensible and easier-to-use Framework for
 * Modeling and Simulation of Cloud Computing Infrastructures and Services.
 * http://cloudsimplus.org
 *
 *     Copyright (C) 2015-2016  Universidade da Beira Interior (UBI, Portugal) and
 *     the Instituto Federal de Educação Ciência e Tecnologia do Tocantins (IFTO, Brazil).
 *
 *     This file is part of CloudSim Plus.
 *
 *     CloudSim Plus is free software: you can redistribute it and/or modify
 *     it under the terms of the GNU General Public License as published by
 *     the Free Software Foundation, either version 3 of the License, or
 *     (at your option) any later version.
 *
 *     CloudSim Plus is distributed in the hope that it will be useful,
 *     but WITHOUT ANY WARRANTY; without even the implied warranty of
 *     MERCHANTABILITY or FITNESS FOR A PARTICULAR PURPOSE.  See the
 *     GNU General Public License for more details.
 *
 *     You should have received a copy of the GNU General Public License
 *     along with CloudSim Plus. If not, see <http://www.gnu.org/licenses/>.
 */
/*
 * To change this license header, choose License Headers in Project Properties.
 * To change this template file, choose Tools | Templates
 * and open the template in the editor.
 */
package org.cloudsimplus.sla.responsetime;

import java.io.FileNotFoundException;
import java.io.IOException;
import java.util.ArrayList;
import java.util.Comparator;
import static java.util.Comparator.comparingDouble;
import java.util.List;
import java.util.function.Predicate;
import java.util.logging.Level;
import java.util.logging.Logger;
import org.apache.commons.math3.stat.descriptive.SummaryStatistics;
import org.cloudbus.cloudsim.brokers.DatacenterBroker;
import org.cloudbus.cloudsim.brokers.DatacenterBrokerSimple;
import org.cloudbus.cloudsim.cloudlets.Cloudlet;
import org.cloudbus.cloudsim.cloudlets.CloudletSimple;
import org.cloudbus.cloudsim.datacenters.DatacenterSimple;
import org.cloudbus.cloudsim.distributions.ContinuousDistribution;
import org.cloudbus.cloudsim.distributions.UniformDistr;
import org.cloudbus.cloudsim.hosts.Host;
import org.cloudbus.cloudsim.hosts.HostSimple;
import org.cloudbus.cloudsim.provisioners.PeProvisionerSimple;
import org.cloudbus.cloudsim.provisioners.ResourceProvisioner;
import org.cloudbus.cloudsim.provisioners.ResourceProvisionerSimple;
import org.cloudbus.cloudsim.resources.Pe;
import org.cloudbus.cloudsim.resources.PeSimple;
import org.cloudbus.cloudsim.schedulers.cloudlet.CloudletSchedulerTimeShared;
import org.cloudbus.cloudsim.schedulers.vm.VmScheduler;
import org.cloudbus.cloudsim.schedulers.vm.VmSchedulerTimeShared;
import org.cloudbus.cloudsim.util.Log;
import org.cloudbus.cloudsim.util.ResourceLoader;
import org.cloudbus.cloudsim.utilizationmodels.UtilizationModel;
import org.cloudbus.cloudsim.utilizationmodels.UtilizationModelFull;
import org.cloudbus.cloudsim.vms.Vm;
import org.cloudbus.cloudsim.vms.VmSimple;
import org.cloudsimplus.autoscaling.HorizontalVmScaling;
import org.cloudsimplus.autoscaling.HorizontalVmScalingSimple;
import org.cloudsimplus.builders.tables.CloudletsTableBuilder;
import org.cloudsimplus.listeners.EventInfo;
import org.cloudsimplus.sla.readJsonFile.CpuUtilization;
import org.cloudsimplus.sla.readJsonFile.ResponseTime;
import org.cloudsimplus.sla.readJsonFile.SlaReader;
import static org.cloudsimplus.sla.responsetime.CloudletResponseTimeWithoutMinimizationRunner.CLOUDLETS;
import static org.cloudsimplus.sla.responsetime.CloudletResponseTimeWithoutMinimizationRunner.CLOUDLET_LENGTHS;
import static org.cloudsimplus.sla.responsetime.CloudletResponseTimeWithoutMinimizationRunner.VMS;
import static org.cloudsimplus.sla.responsetime.CloudletResponseTimeWithoutMinimizationRunner.VM_PES;
import org.cloudsimplus.testbeds.SimulationExperiment;

/**
 *
 * @author raysaoliveira
 */
public class CloudletResponseTimeWithoutMinimizationExperiment extends SimulationExperiment{

    private static final int SCHEDULING_INTERVAL = 5;

    /**
     * The interval to request the creation of new Cloudlets.
     */
    private static final int CLOUDLETS_CREATION_INTERVAL = SCHEDULING_INTERVAL * 3;

    private static final int HOSTS = 50;
    private static final int HOST_PES = 32;

    private List<Host> hostList;
    private List<Vm> vmList;
    private List<Cloudlet> cloudletList;

    private final ContinuousDistribution randCloudlet, randVm;

    private int createdCloudlets;
    private int createsVms;

    /**
     * The file containing the SLA Contract in JSON format.
     */
    public static final String METRICS_FILE = ResourceLoader.getResourcePath(CloudletResponseTimeWithoutMinimizationExperiment.class, "SlaMetrics.json");
    private double cpuUtilizationSlaContract;
    private double responseTimeSlaContract;

    public CloudletResponseTimeWithoutMinimizationExperiment(ContinuousDistribution randCloudlet, ContinuousDistribution randVm) {
        super();
        this.randCloudlet = randCloudlet;
        this.randVm = randVm;
        try {

            SlaReader slaReader = new SlaReader(METRICS_FILE);
            ResponseTime rt = new ResponseTime(slaReader);
            rt.checkResponseTimeSlaContract();
            responseTimeSlaContract = rt.getMaxValueResponseTime();

            CpuUtilization cpu = new CpuUtilization(slaReader);
            cpu.checkCpuUtilizationSlaContract();
            cpuUtilizationSlaContract = cpu.getMaxValueCpuUtilization();

          //  getCloudsim().addOnClockTickListener(this::createNewCloudlets);
            getCloudsim().addOnClockTickListener(this::printVmsCpuUsage);
        } catch (IOException ex) {
            Logger.getLogger(CloudletResponseTimeWithoutMinimizationExperiment.class.getName()).log(Level.SEVERE, null, ex);
            throw new RuntimeException(ex);
        }
    }

    private DatacenterBroker getFirstBroker() {
        return getBrokerList().stream().findFirst().orElse(DatacenterBroker.NULL);
    }

    private void printVmsCpuUsage(EventInfo eventInfo) {
        DatacenterBroker broker0 = getFirstBroker();
        broker0.getVmsCreatedList().sort(Comparator.comparingInt(Vm::getId));

        broker0.getVmsCreatedList().forEach(vm
                -> Log.printFormattedLine("####Time %.0f: Vm %d CPU usage: %.2f. SLA: %.2f.\n",
                        eventInfo.getTime(), vm.getId(),
                        vm.getCurrentCpuPercentUse(), cpuUtilizationSlaContract)
        );
    }

    @Override
    public final void printResults() {
        DatacenterBroker broker0 = getFirstBroker();
        List<Cloudlet> finishedCloudlets = broker0.getCloudletsFinishedList();
        Comparator<Cloudlet> sortByVmId = comparingDouble(c -> c.getVm().getId());
        Comparator<Cloudlet> sortByStartTime = comparingDouble(c -> c.getExecStartTime());
        finishedCloudlets.sort(sortByVmId.thenComparing(sortByStartTime));

        new CloudletsTableBuilder(finishedCloudlets).build();
    }


    @Override
    protected List<Cloudlet> createCloudlets(DatacenterBroker broker) {
        cloudletList = new ArrayList<>(CLOUDLETS);
        DatacenterBroker broker0 = getFirstBroker();
        for (int i = 0; i < CLOUDLETS; i++) {
            cloudletList.add(createCloudlet(broker0));
        }

        return cloudletList;
    }

    private Cloudlet createCloudlet(DatacenterBroker broker) {
        final int id = createdCloudlets++;
        final int i = (int) (randCloudlet.sample() * CLOUDLET_LENGTHS.length);
        final long length = CLOUDLET_LENGTHS[i];

        UtilizationModel utilization = new UtilizationModelFull();
        return new CloudletSimple(id, length, 2)
                .setFileSize(1024)
                .setOutputSize(1024)
                .setUtilizationModel(utilization)
                .setBroker(broker);
    }

    @Override
    protected DatacenterSimple createDatacenter() {
        DatacenterSimple dc = super.createDatacenter();
        dc.setSchedulingInterval(SCHEDULING_INTERVAL);
        return dc;
    }

   @Override
    protected List<Vm> createVms(DatacenterBroker broker) {
        vmList = new ArrayList<>(VMS);
        for (int i = 0; i < VMS; i++) {
            Vm vm = createVm();
           // createHorizontalVmScaling(vm);
            vmList.add(vm);
        }
        return vmList;
    }

    /**
     * Creates a Vm object.
     *
     * @return the created Vm
     */
    private Vm createVm() {
        DatacenterBroker broker0 = getFirstBroker();
        final int id = createsVms++;
        final int i = (int) (randVm.sample() * VM_PES.length);
        final int pes = VM_PES[i];

        Vm vm = new VmSimple(id, 1000, pes)
                .setRam(512).setBw(1000).setSize(10000).setBroker(broker0)
                .setCloudletScheduler(new CloudletSchedulerTimeShared());
        return vm;
    }

    /**
     * Creates a {@link HorizontalVmScaling} object for a given VM.
     *
     * @param vm the VM in which the Horizontal Scaling will be created
     */
    private void createHorizontalVmScaling(Vm vm) {
        HorizontalVmScaling horizontalScaling = new HorizontalVmScalingSimple();
        horizontalScaling
                .setVmSupplier(this::createVm)
                .setOverloadPredicate(this::isVmOverloaded);
        vm.setHorizontalScaling(horizontalScaling);
    }

     /**
     * A {@link Predicate} that checks if a given VM is overloaded or not based
     * on CPU usage. A reference to this method is assigned to
     * each Horizontal VM Scaling created.
     *
     * @param vm the VM to check if it is overloaded
     * @return true if the VM is overloaded, false otherwise
     * @see #createHorizontalVmScaling(Vm)
     */
    private boolean isVmOverloaded(Vm vm) {
        return vm.getCurrentCpuPercentUse() > cpuUtilizationSlaContract;
    }

    @Override
    protected List<Host> createHosts() {
        hostList = new ArrayList<>(HOSTS);
        for(int i =0; i < HOSTS; i++){
            hostList.add(createHost());
        }
        return hostList;
    }

    private Host createHost() {
        List<Pe> pesList = new ArrayList<>(HOST_PES);
        for (int i = 0; i < HOST_PES; i++) {
            pesList.add(new PeSimple(1000, new PeProvisionerSimple()));
        }

        ResourceProvisioner ramProvisioner = new ResourceProvisionerSimple();
        ResourceProvisioner bwProvisioner = new ResourceProvisionerSimple();
        VmScheduler vmScheduler = new VmSchedulerTimeShared();
        final int id = hostList.size();
        return new HostSimple(20480, 100000, 100000, pesList)
                .setRamProvisioner(ramProvisioner)
                .setBwProvisioner(bwProvisioner)
                .setVmScheduler(vmScheduler);
    }

    @Override
    protected DatacenterBroker createBroker() {
        DatacenterBroker broker0;
        broker0 = new DatacenterBrokerSimple(getCloudsim());
        return broker0;
    }

    /**
     * Computes the response time average for all finished Cloudlets
     * on this experiment.
     * @return the response time average
     */
    double getCloudletsResponseTimeAverage() {
        SummaryStatistics cloudletResponseTime = new SummaryStatistics();
        DatacenterBroker broker = getBrokerList().stream()
                .findFirst()
                .orElse(DatacenterBroker.NULL);
        broker.getCloudletsFinishedList().stream()
                .map(c -> c.getFinishTime() - c.getLastDatacenterArrivalTime())
                .forEach(cloudletResponseTime::addValue);

        Log.printFormattedLine(
                "\t\t\n Response Time simulation: %.2f \n Response Time contrato SLA: %.2f \n",
                 cloudletResponseTime.getMean(), responseTimeSlaContract);
        return cloudletResponseTime.getMean();
    }

    double getPercentageOfCloudletsMeetingResponseTime() {
        DatacenterBroker broker = getBrokerList().stream()
                .findFirst()
                .orElse(DatacenterBroker.NULL);

        double totalOfcloudletSlaSatisfied = broker.getCloudletsFinishedList().stream()
                .map(c -> c.getFinishTime() - c.getLastDatacenterArrivalTime())
                .filter(rt -> rt <= responseTimeSlaContract)
                .count();

        System.out.printf("\n ** Percentage of cloudlets that complied with "
                + "the SLA Agreement:  %.2f %%",
                ((totalOfcloudletSlaSatisfied * 100) /broker.getCloudletsFinishedList().size()));
        System.out.printf("\nTotal of cloudlets SLA satisfied: %.0f de %d", totalOfcloudletSlaSatisfied, broker.getCloudletsFinishedList().size());
        return (totalOfcloudletSlaSatisfied * 100 )/broker.getCloudletsFinishedList().size();
    }
<<<<<<< HEAD
    
       double getSumPesVms() {
        return vmList.stream()
                .mapToDouble(vm -> vm.getNumberOfPes())
                .sum();
    }

    double getSumPesCloudlets() {
        return cloudletList.stream()
                .mapToDouble(c -> c.getNumberOfPes())
=======

    double getSumPesVms() {
        DatacenterBroker broker = getBrokerList().stream()
                .findFirst()
                .orElse(DatacenterBroker.NULL);

        double sumPesVms = broker.getVmsCreatedList().stream()
                .mapToLong(vm -> vm.getNumberOfPes())
                .sum();

        return sumPesVms;
    }

    double getSumPesCloudlets() {
        DatacenterBroker broker = getBrokerList().stream()
                .findFirst()
                .orElse(DatacenterBroker.NULL);

        double sumPesCloudlet = broker.getCloudletsCreatedList().stream()
                .mapToLong(c -> c.getNumberOfPes())
>>>>>>> 62985bb4
                .sum();
    }

    /**
     * Gets the ratio of existing vPEs (VM PEs) divided by the number
     * of required PEs of all Cloudlets, which indicates
     * the mean number of vPEs that are available for each PE required 
     * by a Cloudlet, considering all the existing Cloudlets.
     * For instance, if the ratio is 0.5, in average, two Cloudlets
     * requiring one vPE will share that same vPE.
     * @return the average of vPEs/CloudletsPEs ratio
     */
    double getRatioOfExistingVmPesToRequiredCloudletPes() {
        double sumPesVms = getSumPesVms();
        double sumPesCloudlets = getSumPesCloudlets();

        return sumPesVms / sumPesCloudlets;
    }

    /**
     * A main method just for test purposes.
     * @param args
     * @throws FileNotFoundException
     * @throws IOException
     */
    public static void main(String[] args) throws FileNotFoundException, IOException {
        final long seed = System.currentTimeMillis();
        ContinuousDistribution randCloudlet = new UniformDistr(seed);
        ContinuousDistribution randVm = new UniformDistr(seed);
        CloudletResponseTimeWithoutMinimizationExperiment exp =
                new CloudletResponseTimeWithoutMinimizationExperiment(randCloudlet, randVm);
        exp.setVerbose(true);
        exp.run();
        exp.getCloudletsResponseTimeAverage();
        exp.getPercentageOfCloudletsMeetingResponseTime();
<<<<<<< HEAD
        
    }    
=======
        exp.getDivPesVmsByPesCloudlets();
    }
>>>>>>> 62985bb4
}<|MERGE_RESOLUTION|>--- conflicted
+++ resolved
@@ -309,9 +309,8 @@
         System.out.printf("\nTotal of cloudlets SLA satisfied: %.0f de %d", totalOfcloudletSlaSatisfied, broker.getCloudletsFinishedList().size());
         return (totalOfcloudletSlaSatisfied * 100 )/broker.getCloudletsFinishedList().size();
     }
-<<<<<<< HEAD
     
-       double getSumPesVms() {
+    double getSumPesVms() {
         return vmList.stream()
                 .mapToDouble(vm -> vm.getNumberOfPes())
                 .sum();
@@ -320,28 +319,6 @@
     double getSumPesCloudlets() {
         return cloudletList.stream()
                 .mapToDouble(c -> c.getNumberOfPes())
-=======
-
-    double getSumPesVms() {
-        DatacenterBroker broker = getBrokerList().stream()
-                .findFirst()
-                .orElse(DatacenterBroker.NULL);
-
-        double sumPesVms = broker.getVmsCreatedList().stream()
-                .mapToLong(vm -> vm.getNumberOfPes())
-                .sum();
-
-        return sumPesVms;
-    }
-
-    double getSumPesCloudlets() {
-        DatacenterBroker broker = getBrokerList().stream()
-                .findFirst()
-                .orElse(DatacenterBroker.NULL);
-
-        double sumPesCloudlet = broker.getCloudletsCreatedList().stream()
-                .mapToLong(c -> c.getNumberOfPes())
->>>>>>> 62985bb4
                 .sum();
     }
 
@@ -377,11 +354,5 @@
         exp.run();
         exp.getCloudletsResponseTimeAverage();
         exp.getPercentageOfCloudletsMeetingResponseTime();
-<<<<<<< HEAD
-        
     }    
-=======
-        exp.getDivPesVmsByPesCloudlets();
-    }
->>>>>>> 62985bb4
 }