--- conflicted
+++ resolved
@@ -124,7 +124,6 @@
                 .setBaseSeed(1475098589732L) //Comment this to use the current time as base seed
                 .setVerbose(true)
                 .run();
-<<<<<<< HEAD
     }
 
     DatacenterBrokerHeuristicRunner() {
@@ -194,77 +193,6 @@
         runtimeStats.addValue(runTime);
     }
 
-=======
-    }
-
-    DatacenterBrokerHeuristicRunner() {
-        super();
-        experimentCosts = new ArrayList<>();
-        runtimeStats = new SummaryStatistics();
-        vmPesArray = new int[0];
-        cloudletPesArray = new int[0];
-    }
-
-    /**
-     * Creates an array with the configuration of PEs for each Cloudlet to be
-     * created in each experiment run. Every experiment will use the same
-     * Cloudlets configurations.
-     *
-     * @return the created cloudlet PEs array
-     */
-    private int[] createCloudletPesArray() {
-        int[] pesArray = new int[CLOUDLETS_TO_CREATE];
-        int totalNumberOfPes = 0;
-        NormalDistr random = new NormalDistr(getBaseSeed(), 2, 0.6);
-        for (int i = 0; i < CLOUDLETS_TO_CREATE; i++) {
-            pesArray[i] = (int) random.sample() + 1;
-            totalNumberOfPes += pesArray[i];
-        }
-
-        return pesArray;
-    }
-
-    /**
-     * Creates an array with the configuration of PEs for each VM to be created
-     * in each experiment run. Every experiment will use the same VMs
-     * configurations.
-     *
-     * @return the created VMs PEs array
-     */
-    private int[] createVmPesArray() {
-        UniformDistr random = new UniformDistr(0, VM_PES_NUMBERS.length, getBaseSeed());
-        int[] pesArray = new int[VMS_TO_CREATE];
-        int totalNumberOfPes = 0;
-        for (int i = 0; i < VMS_TO_CREATE; i++) {
-            pesArray[i] = VM_PES_NUMBERS[(int) random.sample()];
-            totalNumberOfPes += pesArray[i];
-        }
-
-        return pesArray;
-    }
-
-    /**
-     * Adds the computed cost to map Cloudlets to a VM for the current
-     * experiment to the list of mapping costs.
-     *
-     * @param cost the cost to add
-     */
-    public void addExperimentCost(double cost) {
-        experimentCosts.add(cost);
-    }
-
-    /**
-     * Adds the run time that the simulated annealing heuristic spent to compute
-     * the mapping of Cloudlets to a VM for the current experiment to the list
-     * of run times.
-     *
-     * @param runTime the run time to add
-     */
-    public void addSimulatedAnnealingRuntime(double runTime) {
-        runtimeStats.addValue(runTime);
-    }
-
->>>>>>> c99ce004
     @Override
     protected DatacenterBrokerHeuristicExperiment createExperiment(int i) {
         ContinuousDistribution prng = createRandomGenAndAddSeedToList(i, 0, 1);
@@ -304,7 +232,6 @@
         Map<String, List<Double>>  map = new HashMap<>();
         map.put("Experiments Cost", experimentCosts);
         return map;
-<<<<<<< HEAD
     }
 
     @Override
@@ -349,53 +276,7 @@
         }
     }
 
-=======
-    }
-
-    @Override
-    protected void printSimulationParameters() {
-        System.out.printf("Executing %d experiments. Please wait ... It may take a while.\n", getNumberOfSimulationRuns());
-        System.out.println("Experiments configurations:");
-        System.out.printf("\tBase seed: %d | Number of VMs: %d | Number of Cloudlets: %d\n", getBaseSeed(), VMS_TO_CREATE, CLOUDLETS_TO_CREATE);
-        System.out.printf("\tApply Antithetic Variates Technique: %b\n", isApplyAntitheticVariatesTechnique());
-        if (isApplyBatchMeansMethod()) {
-            System.out.println("\tApply Batch Means Method to reduce simulation results correlation: true");
-            System.out.printf("\tNumber of Batches for Batch Means Method: %d", getNumberOfBatches());
-            System.out.printf("\tBatch Size: %d\n", batchSizeCeil());
-        }
-        System.out.printf("\nSimulated Annealing Parameters\n");
-        System.out.printf(
-                "\tInitial Temperature: %.2f | Cold Temperature: %.4f | Cooling Rate: %.3f | Neighborhood searches by iteration: %d\n",
-                DatacenterBrokerHeuristicExperiment.SA_INITIAL_TEMPERATURE,
-                DatacenterBrokerHeuristicExperiment.SA_COLD_TEMPERATURE,
-                DatacenterBrokerHeuristicExperiment.SA_COOLING_RATE,
-                DatacenterBrokerHeuristicExperiment.SA_NUMBER_OF_NEIGHBORHOOD_SEARCHES);
-    }
-
-    @Override
-    protected void printFinalResults(String metricName, SummaryStatistics stats) {
-        System.out.printf("\n# %s for %d simulation runs\n", metricName, getNumberOfSimulationRuns());
-
-        if (!simulationRunsAndNumberOfBatchesAreCompatible()) {
-            System.out.println("\tBatch means method was not be applied because the number of simulation runs is not greater than the number of batches.");
-        }
-        System.out.printf(
-                "\tRound-robin solution used by DatacenterBrokerSimple - Cost: %.2f\n",
-                roundRobinSolution.getCost());
-
-        if (getNumberOfSimulationRuns() > 1) {
-            System.out.printf(
-                    "\tHeuristic solutions - Mean cost: %.2f Std. Dev.: %.2f\n",
-                    stats.getMean(), stats.getStandardDeviation());
-            showConfidenceInterval(stats);
-            System.out.printf(
-                    "\n\tThe mean cost of heuristic solutions represent %.2f%% of the Round-robin mapping used by the DatacenterBrokerSimple\n",
-                    heuristicSolutionCostPercentageOfRoundRobinSolution(stats.getMean()));
-            System.out.printf("Experiment execution mean time: %.2f seconds\n", runtimeStats.getMean());
-        }
-    }
-
->>>>>>> c99ce004
+
     /**
      * Computes the percentage of the Round-robin solution cost that the
      * heuristic solution cost represents.
