--- conflicted
+++ resolved
@@ -444,10 +444,7 @@
     protected final void setCloudletScheduler(CloudletScheduler cloudletScheduler) {
         if (cloudletScheduler == null) {
             cloudletScheduler = CloudletScheduler.NULL;
-<<<<<<< HEAD
-        }
-=======
->>>>>>> f01e0dc1
+        }
 
         cloudletScheduler.setVm(this);
         this.cloudletScheduler = cloudletScheduler;
@@ -587,10 +584,7 @@
     public void setOnHostAllocationListener(EventListener<HostToVmEventInfo> onHostAllocationListener) {
         if (onHostAllocationListener == null) {
             onHostAllocationListener = EventListener.NULL;
-<<<<<<< HEAD
-        }
-=======
->>>>>>> f01e0dc1
+        }
 
         this.onHostAllocationListener = onHostAllocationListener;
     }
@@ -599,10 +593,7 @@
     public void setOnHostDeallocationListener(EventListener<HostToVmEventInfo> onHostDeallocationListener) {
         if (onHostDeallocationListener == null) {
             onHostDeallocationListener = EventListener.NULL;
-<<<<<<< HEAD
-        }
-=======
->>>>>>> f01e0dc1
+        }
 
         this.onHostDeallocationListener = onHostDeallocationListener;
     }
@@ -629,14 +620,9 @@
 
     @Override
     public void setOnVmCreationFailureListener(EventListener<DatacenterToVmEventInfo> onVmCreationFailureListener) {
-<<<<<<< HEAD
         if (onVmCreationFailureListener == null) {
             onVmCreationFailureListener = EventListener.NULL;
         }
-=======
-        if (onVmCreationFailureListener == null)
-            onVmCreationFailureListener = EventListener.NULL;
->>>>>>> f01e0dc1
 
         this.onVmCreationFailureListener = onVmCreationFailureListener;
     }
@@ -650,23 +636,14 @@
     public void setOnUpdateVmProcessingListener(EventListener<HostToVmEventInfo> onUpdateVmProcessingListener) {
         if (onUpdateVmProcessingListener == null) {
             onUpdateVmProcessingListener = EventListener.NULL;
-<<<<<<< HEAD
-        }
-=======
->>>>>>> f01e0dc1
+        }
 
         this.onUpdateVmProcessingListener = onUpdateVmProcessingListener;
     }
 
     /**
-<<<<<<< HEAD
-     * <p>
-     * Compares this Vm with another one, considering the
-     * {@link #getTotalMipsCapacity() total MIPS capacity of the Vm's}.</p>
-=======
      * <p>Compares this Vm with another one, considering
      * the {@link #getTotalMipsCapacity() total MIPS capacity of the Vm's}.</p>
->>>>>>> f01e0dc1
      *
      * @param o the Vm to be compared to
      * @return {@inheritDoc }
