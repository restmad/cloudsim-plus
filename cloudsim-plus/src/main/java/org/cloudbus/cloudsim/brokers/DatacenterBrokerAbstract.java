/*
 * Title:        CloudSim Toolkit
 * Description:  CloudSim (Cloud Simulation) Toolkit for Modeling and Simulation of Clouds
 * Licence:      GPL - http://www.gnu.org/copyleft/gpl.html
 *
 * Copyright (c) 2009-2012, The University of Melbourne, Australia
 */
package org.cloudbus.cloudsim.brokers;

import java.util.*;
import java.util.function.Function;
import java.util.function.Supplier;

import org.cloudbus.cloudsim.cloudlets.Cloudlet;
import org.cloudbus.cloudsim.core.events.SimEvent;
import org.cloudbus.cloudsim.datacenters.Datacenter;
import org.cloudbus.cloudsim.util.Log;
import org.cloudbus.cloudsim.vms.Vm;
import org.cloudbus.cloudsim.core.*;
<<<<<<< HEAD
import org.cloudsimplus.autoscaling.VerticalVmScaling;
=======
>>>>>>> 847bf899

/**
 * An abstract class to be used as base for implementing a {@link DatacenterBroker}.
 *
 * @author Rodrigo N. Calheiros
 * @author Anton Beloglazov
 * @author Manoel Campos da Silva Filho
 */
public abstract class DatacenterBrokerAbstract extends CloudSimEntity implements DatacenterBroker {
    /**
     * @see #getLastSelectedVm()
     */
    private Vm lastSelectedVm;

    /**
     * @see #getVmsWaitingList()
     */
    private List<Vm> vmsWaitingList;

    /**
     * A map of requests for VM creation sent to Datacenters.
     * The key is a VM and the value is a Datacenter to where
     * a request to create that VM was sent.
     * If the value is null or the VM isn't in the map,
     * it wasn't requested to be created yet.
     */
    private Map<Vm,Datacenter> vmCreationRequestsMap;

    /**
     * @see #getVmsCreatedList()
     */
    private List<Vm> vmsCreatedList;
    /**
     * @see #getCloudletsWaitingList()
     */
    private List<Cloudlet> cloudletsWaitingList;

    /**
     * A map of requests for Cloudlet creation sent to Datacenters.
     * The key is a Cloudlet and the value is a Datacenter to where
     * a request to create that Cloudlet was sent.
     * If the value is null or the Cloudlet isn't in the map,
     * it wasn't requested to be created yet.
     */
    private Map<Cloudlet,Datacenter> cloudletCreationRequestsMap;
    
    private Supplier<Datacenter> datacenterSupplier;
    private Supplier<Datacenter> fallbackDatacenterSupplier;
    private Function<Cloudlet, Vm> vmMapper;

    /**
     * @see #getCloudletsFinishedList()
     */
    private List<Cloudlet> cloudletsFinishedList;

	/**
	 * @see #getCloudletsCreated()
	 */
    private int cloudletsCreated;
    /**
     * @see #getVmCreationRequests()
     */
    private int vmCreationRequests;
    /**
     *@see #getVmCreationAcks()
     */
    private int vmCreationAcks;
    /**
     * @see #getDatacenterList()
     */
    private List<Datacenter> datacenterList;
    /**
     * @see #getDatacenterRequestedList()
     */
    private Set<Datacenter> datacenterRequestedList;
    /**
     * @see #getVmsToDatacentersMap()
     */
    private Map<Vm, Datacenter> vmsToDatacentersMap;

    /**
     * Creates a new DatacenterBroker object.
     *
     * @param simulation The CloudSim instance that represents the simulation the Entity is related to
     * @post $none
     */
    public DatacenterBrokerAbstract(CloudSim simulation) {
        super(simulation);

        this.vmsWaitingList = new ArrayList<>();
        this.vmsCreatedList = new ArrayList<>();
        this.cloudletsWaitingList = new ArrayList<>();
        this.cloudletsFinishedList = new ArrayList<>();

        cloudletsCreated = 0;
        vmCreationRequests = 0;
        vmCreationAcks = 0;

        setDatacenterList(new TreeSet<>());
        datacenterRequestedList = new TreeSet<>();
        vmCreationRequestsMap = new HashMap<>();
        cloudletCreationRequestsMap = new HashMap<>();
        vmsToDatacentersMap = new HashMap<>();
        lastSelectedVm = Vm.NULL;
        datacenterSupplier = () -> Datacenter.NULL;
        fallbackDatacenterSupplier = datacenterSupplier;
        vmMapper = (cloudlet) -> Vm.NULL;
    }

    @Override
    public void submitVmList(List<? extends Vm> list, double submissionDelay) {
        setDelayForEntitiesWithNoDelay(list, submissionDelay);
        submitVmList(list);
    }

    /**
     * {@inheritDoc}
     * <p>If the entity already started (the simulation is running),
     * the creation of previously submitted VMs already was requested
     * by the {@link #start()} method that is called just once.
     * By this way, this method will immediately request the creation of these
     * just submitted VMs in order to allow VM creation after
     * the simulation has started. This avoid the developer to
     * dynamically create brokers just to create VMs or Cloudlets during
     * simulation execution.</p>
     * @param list {@inheritDoc}
     */
    @Override
    public void submitVmList(List<? extends Vm> list) {
        vmsWaitingList.addAll(list);

        if(isStarted()){
            Log.printFormattedLine(
                "%.2f: %s: List of %d VMs submitted to the broker during simulation execution. VMs creation request sent to Datacenter.",
                getSimulation().clock(), getName(), list.size());
            requestDatacenterToCreateWaitingVms();
        }
    }

    @Override
    public void submitVm(Vm vm) {
        List<Vm> newList = new ArrayList<>(1);
        newList.add(vm);
        submitVmList(newList);
    }

    @Override
    public void submitCloudlet(Cloudlet cloudlet) {
        List<Cloudlet> newList = new ArrayList<>(1);
        newList.add(cloudlet);
        submitCloudletList(newList);
    }

    /**
     * {@inheritDoc}
     * <p>If the entity already started (the simulation is running),
     * the creation of previously submitted Cloudlets already was requested
     * by the {@link #start()} method that is called just once.
     * By this way, this method will immediately request the creation of these
     * just submitted Cloudlets if all submitted VMs were already created,
     * in order to allow Cloudlet creation after
     * the simulation has started. This avoid the developer to
     * dynamically create brokers just to create VMs or Cloudlets during
     * simulation execution.</p>
     * @param {@inheritDoc}
     * @see #submitCloudletList(List, double)
     */
    @Override
    public void submitCloudletList(List<? extends Cloudlet> list) {
        getCloudletsWaitingList().addAll(list);
        Log.printFormattedLine(
            "%.2f: %s: List of %d Cloudlets submitted to the broker during simulation execution.",
            getSimulation().clock(), getName(), list.size());
        if(isStarted() && getVmsWaitingList().isEmpty()){
            Log.printLine(" Cloudlets creation request sent to Datacenter.");
            requestDatacentersToCreateWaitingCloudlets();
        } else Log.printLine(" Waiting VMs creation to send Cloudlets creation request to Datacenter.");
    }

    @Override
    public void submitCloudletList(List<? extends Cloudlet> list, double submissionDelay) {
        setDelayForEntitiesWithNoDelay(list, submissionDelay);
        submitCloudletList(list);
    }

    /**
     * Sets the delay for a list of {@link Delayable} entities that don't
     * have a delay already assigned. Such entities can be a {@link Cloudlet},
     * {@link Vm} or any object that implements {@link Delayable}.
     *
     * @param list list of objects to set their delays
     * @param submissionDelay the submission delay to set
     */
    private void setDelayForEntitiesWithNoDelay(List<? extends Delayable> list, double submissionDelay) {
        list.stream()
            .filter(e -> e.getSubmissionDelay() <= 0)
            .forEach(e -> e.setSubmissionDelay(submissionDelay));
    }

    @Override
    public boolean bindCloudletToVm(Cloudlet cloudlet, Vm vm) {
        if(!getCloudletsWaitingList().contains(cloudlet)){
            return false;
        }

        cloudlet.setVm(vm);
        return true;
    }

    @Override
    public void processEvent(SimEvent ev) {
        switch (ev.getTag()) {
            case CloudSimTags.DATACENTER_LIST_REQUEST:
                processDatacenterListRequest(ev);
            break;
            case CloudSimTags.VM_CREATE_ACK:
                processVmCreateResponseFromDatacenter(ev);
            break;
            case CloudSimTags.VM_VERTICAL_SCALING:
                requestVmVerticalScaling(ev);
            break;
            case CloudSimTags.CLOUDLET_RETURN:
                processCloudletReturn(ev);
            break;
            case CloudSimTags.END_OF_SIMULATION:
                shutdownEntity();
            break;
            default:
                processOtherEvent(ev);
            break;
        }
    }

    private void requestVmVerticalScaling(SimEvent ev){
        if(!(ev instanceof VerticalVmScaling)){
            return;
        }

        VerticalVmScaling scaling = (VerticalVmScaling)ev;
        getSimulation().sendNow(ev.getSource(), scaling.getVm().getHost().getDatacenter().getId(), CloudSimTags.VM_VERTICAL_SCALING, ev.getData());
    }

    /**
     * Process a request for the list of all Datacenters registered in the
     * Cloud Information Service (CIS) of the {@link #getSimulation() simulation}.
     *
     * @param ev a CloudSimEvent object
     * @pre ev != $null
     * @post $none
     */
    protected void processDatacenterListRequest(SimEvent ev) {
        setDatacenterList((Set<Datacenter>)ev.getData());
        Log.printFormattedLine(
            "%.2f: %s: List of Cloud Datacenters received with %d datacenters(s)",
            getSimulation().clock(), getName(), getDatacenterList().size());
        requestDatacenterToCreateWaitingVms();
    }

    /**
     * Process the ack received from a Datacenter to a broker's request for
     * creation of a Vm in that Datacenter.
     *
     * @param ev a CloudSimEvent object
     * @return true if the VM was created successfully, false otherwise
     * @pre ev != null
     * @post $none
     */
    protected boolean processVmCreateResponseFromDatacenter(SimEvent ev) {
        Vm vm = (Vm) ev.getData();
        boolean vmCreated = false;
        vmCreationAcks++;

        //if the VM was sucessfully created in the requested Datacenter
        if (vm.isCreated()) {
            processSuccessVmCreationInDatacenter(vm, vm.getHost().getDatacenter());
            vmCreated = true;
        } else {
            processFailedVmCreationInDatacenter(vm, vm.getHost().getDatacenter());
        }

        // all the requested VMs have been created
        if (getVmsWaitingList().isEmpty()) {
            requestDatacentersToCreateWaitingCloudlets();
        } else if (getVmCreationRequests() == getVmCreationAcks()) {
            requestCreationOfWaitingVmsToFallbackDatacenter();
        }

        return vmCreated;
    }

    /**
     * After the response (ack) of all VM creation request were received
     * but not all VMs could be created (what means some
     * acks informed about Vm creation failures), try to find
     * another Datacenter to request the creation of the VMs
     * in the waiting list.
     */
<<<<<<< HEAD
    protected void requestCreationOfWaitingVmsToFallbackDatacenter() {
        final Datacenter nextDatacenter = selectFallbackDatacenterForWaitingVms();
=======
    protected void requestCreationOfWaitingVmsToNextDatacenter() {
        final Datacenter nextDatacenter = fallbackDatacenterSupplier.get();
>>>>>>> 847bf899
        if (nextDatacenter != Datacenter.NULL) {
            clearVmCreationRequestsMapToTryNextDatacenter();
            requestDatacenterToCreateWaitingVms(nextDatacenter);
            return;
        }

        /*If it gets here, it means that all datacenters were already queried
        * and not all VMs could be created, but some of them could.*/
        if (!getVmsCreatedList().isEmpty()) {
            requestDatacentersToCreateWaitingCloudlets();
        } else {
            Log.printFormattedLine("%.2f: %s: %s", getSimulation().clock(), getName(),
                "none of the required VMs could be created. Aborting");
            finishExecution();
        }
    }

    /**
     * After trying to create the waiting VMs at a given Datacenter
     * and not all VMs could be created, removes the VMs yet waiting
     * in order to allow requesting their creation in another datacenter.
     * If a waiting VM is inside the {@link #vmCreationRequestsMap},
     * it means that it was already sent a request to create it.
     * Removing it from such a map, will allow
     * to trying creating the VM at another Datacenter.
     */
    private void clearVmCreationRequestsMapToTryNextDatacenter() {
        for (Vm vm : vmsWaitingList) {
            vmCreationRequestsMap.remove(vm);
        }
    }

    /**
     * Process a response from a Datacenter informing that it was able to
     * create the VM requested by the broker.
     *
     * @param vm id of the Vm that succeeded to be created inside the Datacenter
     * @param datacenter id of the Datacenter where the request to create
     * the Vm succeeded
     */
    protected void processSuccessVmCreationInDatacenter(Vm vm, Datacenter datacenter) {
        getVmsToDatacentersMap().put(vm, datacenter);
        vmsWaitingList.remove(vm);
        getVmsCreatedList().add(vm);
        Log.printFormattedLine(
            "%.2f: %s: VM #%s has been created in Host #%d of Datacenter #%s",
            getSimulation().clock(), getName(), vm.getId(), vm.getHost().getId(), datacenter.getId());
    }

    /**
     * Process a response from a Datacenter informing that it was NOT able to
     * create the VM requested by the broker.
     *
     * @param vm id of the Vm that failed to be created inside the Datacenter
     * @param datacenter id of the Datacenter where the request to create
     */
    protected void processFailedVmCreationInDatacenter(Vm vm, Datacenter datacenter) {
        vm.notifyOnVmCreationFailureListeners(datacenter);
        Log.printFormattedLine(
            "%.2f: %s: Creation of VM #%s failed in Datacenter #%s",
            getSimulation().clock(), getName(), vm.getId(), datacenter.getId());
    }

    /**
     * Processes the end of execution of a given cloudlet inside a Vm.
     *
     * @param ev The cloudlet that has just finished to execute
     * @pre ev != $null
     * @post $none
     */
    protected void processCloudletReturn(SimEvent ev) {
        Cloudlet cloudlet = (Cloudlet) ev.getData();
        getCloudletsFinishedList().add(cloudlet);
        Log.printFormattedLine("%.2f: %s: %s %d received",
            getSimulation().clock(), getName(), cloudlet.getClass().getSimpleName(), cloudlet.getId());
        cloudletsCreated--;
        if (getCloudletsWaitingList().isEmpty() && cloudletsCreated == 0) {
            // all cloudlets executed
            Log.printFormattedLine(
                "%.2f: %s: All Cloudlets executed. Finishing...",
                getSimulation().clock(), getName());
            destroyVms();
            finishExecution();
        } else if (hasMoreCloudletsToBeExecuted()) {
            /* All the cloudlets sent have finished. It means that some bind
            cloudlets are waiting their VMs to be created.*/
            destroyVms();
            requestDatacenterToCreateWaitingVms();
        }
    }

    @Override
    public boolean hasMoreCloudletsToBeExecuted() {
        return getCloudletsWaitingList().size() > 0 && cloudletsCreated == 0;
    }

    /**
     * Process non-default received events that aren't processed by the {@link #processEvent(SimEvent)} method.
     * This method should be overridden by subclasses if they really want to process new defined
     * events.
     *
     * @param ev a CloudSimEvent object
     * @pre ev != null
     * @post $none
     */
    protected void processOtherEvent(SimEvent ev) {
        if (Objects.isNull(ev)) {
            Log.printConcatLine(getName(), ".processOtherEvent(): ", "Error - an event is null.");
            return;
        }
        Log.printConcatLine(getName(), ".processOtherEvent(): Error - event unknown by this DatacenterBroker.");
    }

    /**
     * Request the {@link #selectDatacenterForWaitingVms() next Datacenter in the list} to create the VM in the
     * {@link #getVmsWaitingList() VM waiting list}.
     *
     * @pre $none
     * @post $none
     * @see #submitVmList(java.util.List)
     */
    protected void requestDatacenterToCreateWaitingVms() {
        requestDatacenterToCreateWaitingVms(datacenterSupplier.get());
    }

    /**
     * Request a Datacenter to create the VM in the
     * {@link #getVmsWaitingList() VM waiting list}.
     *
     * @param datacenter id of the Datacenter to request the VMs creation
     * @pre $none
     * @post $none
     * @see #submitVmList(java.util.List)
     */
    protected void requestDatacenterToCreateWaitingVms(Datacenter datacenter) {
        int requestedVms = 0;
        for (Vm vm : getVmsWaitingList()) {
            if (!vmsToDatacentersMap.containsKey(vm) && !vmCreationRequestsMap.containsKey(vm)) {
                Log.printFormattedLine(
                    "%.2f: %s: Trying to Create VM #%d in %s",
                    getSimulation().clock(), getName(), vm.getId(), datacenter.getName());
                sendNow(datacenter.getId(), CloudSimTags.VM_CREATE_ACK, vm);
                vmCreationRequestsMap.put(vm, datacenter);
                requestedVms++;
            }
        }
        getDatacenterRequestedList().add(datacenter);
        this.vmCreationRequests += requestedVms;
    }

    /**
     * <p>Request Datacenters to create the Cloudlets in the
     * {@link #getCloudletsWaitingList() Cloudlets waiting list}.
     * If there aren't available VMs to host all cloudlets,
     * the creation of some ones will be postponed.</p>
     *
     * <p>This method is called after all submitted VMs are created
     * in some Datacenter.</p>
     *
     * @pre $none
     * @post $none
     * @see #submitCloudletList(java.util.List)
     * @todo @author manoelcampos Where is checked if the Vm to where
     * a cloudlet was submitted has the required resources?
     */
    protected void requestDatacentersToCreateWaitingCloudlets() {
        List<Cloudlet> successfullySubmitted = new ArrayList<>();
        for (Cloudlet cloudlet : getCloudletsWaitingList()) {
            if(cloudletCreationRequestsMap.containsKey(cloudlet)){
                continue;
            }

            //selects a VM for the given Cloudlet
            lastSelectedVm = vmMapper.apply(cloudlet);
            if (lastSelectedVm == Vm.NULL) {
                // vm was not created
                Log.printFormattedLine(
                    "%.2f: %s: : Postponing execution of cloudlet %d: bind VM not available.",
                    getSimulation().clock(), getName(), cloudlet.getId());
                continue;
            }
            Log.printFormattedLine(
                "%.2f: %s: Sending %s %d to VM #%d. %d VMs created.",
                getSimulation().clock(), getName(), cloudlet.getClass().getSimpleName(), cloudlet.getId(),
                lastSelectedVm.getId(), getVmsCreatedList().size());
            cloudlet.setVm(lastSelectedVm);
            send(getVmDatacenter(lastSelectedVm).getId(),
                    cloudlet.getSubmissionDelay(), CloudSimTags.CLOUDLET_SUBMIT, cloudlet);
            cloudletCreationRequestsMap.put(cloudlet, getVmDatacenter(lastSelectedVm));
            cloudletsCreated++;
            successfullySubmitted.add(cloudlet);
        }
        // remove created cloudlets from waiting list
        getCloudletsWaitingList().removeAll(successfullySubmitted);
    }

    /**
     * Destroy all created broker's VMs.
     *
     * @pre $none
     * @post $none
     */
    protected void destroyVms() {
        for (Vm vm : getVmsCreatedList()) {
            Log.printFormattedLine("%.2f: %s: Destroying VM #%d",  getSimulation().clock(), getName(), vm.getId());
            sendNow(getVmDatacenter(vm).getId(), CloudSimTags.VM_DESTROY, vm);
        }
        getVmsCreatedList().clear();
    }

    /**
     * Send an internal event communicating the end of the simulation.
     *
     * @pre $none
     * @post $none
     */
    protected void finishExecution() {
        sendNow(getId(), CloudSimTags.END_OF_SIMULATION);
    }

    @Override
    public void shutdownEntity() {
        Log.printConcatLine(getName(), " is shutting down...");
    }

    @Override
    public void startEntity() {
        Log.printConcatLine(getName(), " is starting...");
        schedule(getSimulation().getCloudInfoServiceEntityId(), 0, CloudSimTags.DATACENTER_LIST_REQUEST);
    }

    @Override
    public <T extends Vm> List<T> getVmsWaitingList() {
        return (List<T>) vmsWaitingList;
    }

    @Override
    public Vm getWaitingVm(final int index) {
        if (index >= 0 && index < vmsWaitingList.size()) {
            return vmsWaitingList.get(index);
        }
        return Vm.NULL;
    }

    @Override
    public <T extends Cloudlet> List<T> getCloudletsWaitingList() {
        return (List<T>) cloudletsWaitingList;
    }

    @Override
    public <T extends Cloudlet> List<T> getCloudletsFinishedList() {
        return (List<T>) cloudletsFinishedList;
    }

    @Override
    public <T extends Vm> List<T> getVmsCreatedList() {
        return (List<T>) vmsCreatedList;
    }

    /**
     * Gets a Vm at a given index from the {@link #getVmsCreatedList() list of created VMs}.
     *
     * @param vmIndex the index where a VM has to be got from the created VM list
     * @return the VM at the given index or {@link Vm#NULL} if the index is invalid
     */
    protected Vm getVmFromCreatedList(int vmIndex) {
        return vmIndex >= 0 && vmIndex < vmsCreatedList.size() ? vmsCreatedList.get(vmIndex) : Vm.NULL;
    }

    /**
     * Gets the number of VM creation requests.
     *
     * @return the number of VM creation requests
     */
    protected int getVmCreationRequests() {
        return vmCreationRequests;
    }

    /**
     * Gets the number of acknowledges (ACKs) received from Datacenters
     * in response to requests to create VMs.
     * The number of acks doesn't mean the number of created VMs,
     * once Datacenters can respond informing that a Vm could not be created.
     *
     * @return the number vm creation acks
     */
    protected int getVmCreationAcks() {
        return vmCreationAcks;
    }

    /**
     * Gets the list of available datacenters.
     *
     * @return the dc list
     */
    protected List<Datacenter> getDatacenterList() {
        return datacenterList;
    }

    /**
     * Sets the list of available datacenters.
     *
     * @param datacenterList the new dc list
     */
    protected final void setDatacenterList(Set<Datacenter> datacenterList) {
        this.datacenterList = new ArrayList<>(datacenterList);
    }

    /**
     * Gets the VM to Datacenter map, where each key is a VM and each value is
     * the Datacenter where the VM is placed.
     *
     * @return the VM to Datacenter map
     */
    protected Map<Vm, Datacenter> getVmsToDatacentersMap() {
        return vmsToDatacentersMap;
    }

    /**
     * Gets the Datacenter where a VM is placed.
     * @param vm the VM to get its Datacenter
     * @return
     */
    protected Datacenter getVmDatacenter(Vm vm) {
        return vmsToDatacentersMap.get(vm);
    }

    /**
     * Gets the list of datacenters where was requested to place VMs.
     *
     * @return
     */
    protected Set<Datacenter> getDatacenterRequestedList() {
        return datacenterRequestedList;
    }

    /**
     *
     * @return latest VM selected to run a cloudlet.
     */
    protected Vm getLastSelectedVm() {
        return lastSelectedVm;
    }

	/**
	 * Gets the total number of cloudlets created inside some Vm.
	 */
	protected int getCloudletsCreated() {
		return cloudletsCreated;
	}

    @Override
    public long getNumberOfCloudletCreationRequests(){
        return cloudletCreationRequestsMap.size();
    }

    @Override
    public final void setDatacenterSupplier(Supplier<Datacenter> datacenterSupplier) {
        Objects.requireNonNull(datacenterSupplier);
        this.datacenterSupplier = datacenterSupplier;
    }

    @Override
    public final void setFallbackDatacenterSupplier(Supplier<Datacenter> fallbackDatacenterSupplier) {
        Objects.requireNonNull(fallbackDatacenterSupplier);
        this.fallbackDatacenterSupplier = fallbackDatacenterSupplier;
    }

    @Override
    public final void setVmMapper(Function<Cloudlet, Vm> vmMapper) {
        Objects.requireNonNull(vmMapper);
        this.vmMapper = vmMapper;
    }
}<|MERGE_RESOLUTION|>--- conflicted
+++ resolved
@@ -17,10 +17,8 @@
 import org.cloudbus.cloudsim.util.Log;
 import org.cloudbus.cloudsim.vms.Vm;
 import org.cloudbus.cloudsim.core.*;
-<<<<<<< HEAD
 import org.cloudsimplus.autoscaling.VerticalVmScaling;
-=======
->>>>>>> 847bf899
+
 
 /**
  * An abstract class to be used as base for implementing a {@link DatacenterBroker}.
@@ -66,7 +64,7 @@
      * it wasn't requested to be created yet.
      */
     private Map<Cloudlet,Datacenter> cloudletCreationRequestsMap;
-    
+
     private Supplier<Datacenter> datacenterSupplier;
     private Supplier<Datacenter> fallbackDatacenterSupplier;
     private Function<Cloudlet, Vm> vmMapper;
@@ -318,13 +316,8 @@
      * another Datacenter to request the creation of the VMs
      * in the waiting list.
      */
-<<<<<<< HEAD
     protected void requestCreationOfWaitingVmsToFallbackDatacenter() {
-        final Datacenter nextDatacenter = selectFallbackDatacenterForWaitingVms();
-=======
-    protected void requestCreationOfWaitingVmsToNextDatacenter() {
         final Datacenter nextDatacenter = fallbackDatacenterSupplier.get();
->>>>>>> 847bf899
         if (nextDatacenter != Datacenter.NULL) {
             clearVmCreationRequestsMapToTryNextDatacenter();
             requestDatacenterToCreateWaitingVms(nextDatacenter);
@@ -439,8 +432,9 @@
     }
 
     /**
-     * Request the {@link #selectDatacenterForWaitingVms() next Datacenter in the list} to create the VM in the
-     * {@link #getVmsWaitingList() VM waiting list}.
+     * Request the creation of VMs in the
+     * {@link #getVmsWaitingList() VM waiting list}
+     * inside some Datacenter.
      *
      * @pre $none
      * @post $none
