/*
 * Title:        CloudSim Toolkit
 * Description:  CloudSim (Cloud Simulation) Toolkit for Modeling and Simulation of Clouds
 * Licence:      GPL - http://www.gnu.org/copyleft/gpl.html
 *
 * Copyright (c) 2009-2012, The University of Melbourne, Australia
 */
package org.cloudbus.cloudsim.datacenters;

import org.cloudbus.cloudsim.hosts.Host;
import org.cloudbus.cloudsim.power.models.PowerAware;
import org.cloudbus.cloudsim.power.models.PowerModel;
import org.cloudbus.cloudsim.vms.Vm;
import org.cloudbus.cloudsim.cloudlets.Cloudlet;
import org.cloudbus.cloudsim.core.SimEntity;
import org.cloudbus.cloudsim.resources.DatacenterStorage;
import org.cloudbus.cloudsim.resources.File;
import org.cloudbus.cloudsim.allocationpolicies.VmAllocationPolicy;
import org.cloudbus.cloudsim.resources.FileStorage;

import java.util.List;

/**
 * An interface to be implemented by each class that provides Datacenter
 * features. The interface implements the Null Object Design Pattern in order to
 * start avoiding {@link NullPointerException} when using the
 * {@link Datacenter#NULL} object instead of attributing {@code null} to
 * {@link Datacenter} variables.
 *
 * @author Rodrigo N. Calheiros
 * @author Anton Beloglazov
 * @author Manoel Campos da Silva Filho
 * @since CloudSim Plus 1.0
 */
public interface Datacenter extends SimEntity, PowerAware {
    /**
     * A property that implements the Null Object Design Pattern for
     * {@link Datacenter} objects.
     */
    Datacenter NULL = new DatacenterNull();
    /**
     * The default percentage of bandwidth allocated for VM migration, is
     * a value is not set.
     * @see #setBandwidthPercentForMigration(double)
     */
    double DEF_BANDWIDTH_PERCENT_FOR_MIGRATION = 0.5;

    /**
     * Gets an <b>unmodifiable</b> host list.
     *
     * @param <T> The generic type
     * @return the host list
     */
    <T extends Host> List<T> getHostList();

    Host getHost(int index);

    /**
     * Physically expands the Datacenter by adding a List of new Hosts (physical machines) to it.
     * Hosts can be added before or after the simulation has started.
     * If a Host is added during simulation execution,
     * in case VMs are added dynamically too, they
     * may be allocated to this new Host,
     * depending on the {@link VmAllocationPolicy}.
     *
     * <p>If an ID is not assigned to a Host, the method assigns one.</p>
     *
     * @param hostList the List of new hosts to be added
     * @return
     * @see #getVmAllocationPolicy()
     */
    <T extends Host> Datacenter addHostList(List<T> hostList);

    /**
     * Physically expands the Datacenter by adding a new Host (physical machine) to it.
     * Hosts can be added before or after the simulation has started.
     * If a Host is added during simulation execution,
     * in case VMs are added dynamically too, they
     * may be allocated to this new Host,
     * depending on the {@link VmAllocationPolicy}.
     *
     * <p>If an ID is not assigned to the given Host,
     * the method assigns one.</p>
     *
     * @param host the new host to be added
     * @return
     * @see #getVmAllocationPolicy()
     */
    <T extends Host> Datacenter addHost(T host);

    /**
     * Gets the policy to be used by the Datacenter to allocate VMs into hosts.
     *
     * @return the VM allocation policy
     * @see VmAllocationPolicy
     */
    VmAllocationPolicy getVmAllocationPolicy();

    /**
     * Gets a <b>read-only</b> list all VMs from all Hosts of this Datacenter.
     *
     * @param <T> the class of VMs inside the list
     * @return the list all VMs from all Hosts
     */
    <T extends Vm> List<T> getVmList();

    /**
     * Gets the scheduling interval to process each event received by the
     * Datacenter (in seconds). This value defines the interval in which
     * processing of Cloudlets will be updated. The interval doesn't affect the
     * processing of such cloudlets, it only defines in which interval the processing
     * will be updated. For instance, if it is set a interval of 10 seconds, the
     * processing of cloudlets will be updated at every 10 seconds. By this way,
     * trying to get the amount of instructions the cloudlet has executed after
     * 5 seconds, by means of {@link Cloudlet#getFinishedLengthSoFar(Datacenter)}, it
     * will not return an updated value. By this way, one should set the
     * scheduling interval to 5 to get an updated result. As longer is the
     * interval, faster will be the simulation execution.
     *
     * @return the scheduling interval (in seconds)
     */
    double getSchedulingInterval();

    /**
     * Sets the scheduling delay to process each event received by the
     * Datacenter (in seconds).
     *
     * @param schedulingInterval the new scheduling interval (in seconds)
     * @return
     * @see #getSchedulingInterval()
     */
    Datacenter setSchedulingInterval(double schedulingInterval);

    /**
     * Gets the Datacenter characteristics.
     *
     * @return the Datacenter characteristics
     */
    DatacenterCharacteristics getCharacteristics();

    /**
<<<<<<< HEAD
     * Gets the storage of the Datacenter.
=======
     * Gets a <b>read-only</b> storage of the Datacenter.
>>>>>>> 43017774
     *
     * @return the storage
     */
    DatacenterStorage getDatacenterStorage();

    /**
<<<<<<< HEAD
     * Sets the storage of the Datacenter.
=======
     * Sets storage of the Datacenter.
>>>>>>> 43017774
     *
     * @param datacenterStorage the new storage
     * @return
     */
    void setDatacenterStorage(DatacenterStorage datacenterStorage);

    /**
     * Gets the percentage of the bandwidth allocated to a Host to
     * migrate VMs. It's a value between [0 and 1] (where 1 is 100%).
     * The default value is 0.5, meaning only 50% of the bandwidth
     * will be allowed for migration, while the remaining
     * will be used for VM services.
     *
     * @return
     * @see #DEF_BANDWIDTH_PERCENT_FOR_MIGRATION
     */
    double getBandwidthPercentForMigration();

    /**
     * Sets the percentage of the bandwidth allocated to a Host to
     * migrate VMs. It's a value between [0 and 1] (where 1 is 100%).
     * The default value is 0.5, meaning only 50% of the bandwidth
     * will be allowed for migration, while the remaining
     * will be used for VM services.
     *
     * @param bandwidthPercentForMigration the bandwidth migration percentage to set
     */
    void setBandwidthPercentForMigration(double bandwidthPercentForMigration);

    /**
     * Gets an <b>estimation</b> of Datacenter power consumption in Watt-Second (Ws).
     * <p><b>To get actual power consumption, it's required to enable
     * {@link Host#getStateHistory() Host's StateHistory}
     * by calling {@link Host#enableStateHistory()}
     * and use each Host {@link PowerModel} to compute power usage
     * based on the CPU utilization got form the StateHistory.</b>
     * </p>
     *
     * @return th <b>estimated</b> power consumption in Watt-Second (Ws)
     */
    @Override
    double getPower();

}<|MERGE_RESOLUTION|>--- conflicted
+++ resolved
@@ -139,22 +139,14 @@
     DatacenterCharacteristics getCharacteristics();
 
     /**
-<<<<<<< HEAD
      * Gets the storage of the Datacenter.
-=======
-     * Gets a <b>read-only</b> storage of the Datacenter.
->>>>>>> 43017774
      *
      * @return the storage
      */
     DatacenterStorage getDatacenterStorage();
 
     /**
-<<<<<<< HEAD
      * Sets the storage of the Datacenter.
-=======
-     * Sets storage of the Datacenter.
->>>>>>> 43017774
      *
      * @param datacenterStorage the new storage
      * @return
@@ -197,5 +189,4 @@
      */
     @Override
     double getPower();
-
 }