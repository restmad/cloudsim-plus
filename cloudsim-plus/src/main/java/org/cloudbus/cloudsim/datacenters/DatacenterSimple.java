--- conflicted
+++ resolved
@@ -19,7 +19,6 @@
 import org.cloudbus.cloudsim.schedulers.cloudlet.CloudletScheduler;
 
 import java.util.*;
-import org.cloudbus.cloudsim.hosts.power.PowerHost;
 
 import org.cloudbus.cloudsim.resources.FileStorage;
 
@@ -1126,8 +1125,6 @@
         return String.format("Datacenter %d", getId());
     }
 
-<<<<<<< HEAD
-=======
     @Override
     public boolean equals(Object o) {
         if (this == o) return true;
@@ -1147,5 +1144,4 @@
         result = 31 * result + vmList.hashCode();
         return result;
     }
->>>>>>> e8caf40c
 }