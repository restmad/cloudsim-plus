/*
 * Title:        CloudSim Toolkit
 * Description:  CloudSim (Cloud Simulation) Toolkit for Modeling and Simulation of Clouds
 * Licence:      GPL - http://www.gnu.org/copyleft/gpl.html
 *
 * Copyright (c) 2009-2012, The University of Melbourne, Australia
 */
package org.cloudbus.cloudsim.distributions;

import java.util.Random;

import org.apache.commons.math3.distribution.UniformRealDistribution;

/**
 * A pseudo random number generator following the
 * <a href="https://en.wikipedia.org/wiki/Uniform_distribution_(continuous)">
 * Uniform continuous distribution</a>.
 *
 * @author Marcos Dias de Assuncao
 * @since CloudSim Toolkit 1.0
 */
public class UniformDistr extends ContinuousDistributionAbstract {
    /**
     * @see #isApplyAntitheticVariatesTechnique()
     */
    private boolean applyAntitheticVariatesTechnique;

    /**
     * Creates new uniform pseudo random number generator
<<<<<<< HEAD
     * that generates values between [0 and 1] using the current
=======
     * that generates values between [0 and 1[ using the current
>>>>>>> e1280067
     * time as seed.
     *
     */
    public UniformDistr() {
        this(0, 1);
    }

    /**
     * Creates new uniform pseudo random number generator
<<<<<<< HEAD
     * that generates values between [0 and 1].
=======
     * that generates values between [0 and 1[ using a given seed.
>>>>>>> e1280067
     *
     * @param seed simulation seed to be used
     */
    public UniformDistr(long seed) {
        this(0, 1, seed);
    }

    /**
     * Creates new uniform pseudo random number generator.
     *
     * @param min minimum value (inclusive)
     * @param max maximum value (exclusive)
     */
    public UniformDistr(double min, double max) {
        this(min, max, -1);
    }

    /**
     * Creates new uniform pseudo random number generator.
     *
     * @param min minimum value (inclusive)
     * @param max maximum value (exclusive)
     * @param seed simulation seed to be used
     */
    public UniformDistr(double min, double max, long seed) {
        super(new UniformRealDistribution(min, max), seed);
        applyAntitheticVariatesTechnique = false;
    }

    /**
     * Generates a new pseudo random number based on the generator and values
     * provided as parameters.
     *
     * @param rd the random number generator
     * @param min the minimum value
     * @param max the maximum value
     * @return the next random number in the sequence
     */
    public static double sample(Random rd, double min, double max) {
        if (min >= max) {
            throw new IllegalArgumentException("Maximum must be greater than the minimum.");
        }

        return (rd.nextDouble() * (max - min)) + min;
    }

    /**
     * Indicates if the pseudo random number generator (PRNG) has to apply the
     * "Antithetic Variates Technique" in order to reduce variance
     * of experiments using this PRNG.
     *
     * This technique doesn't work for all the cases. However,
     * in the cases it can be applied, in order to it work, one have to
     * perform some actions. Consider an experiment that has to run "n" times.
     * The first half of these experiments has to use the seeds the developer
     * want. However, the second half of the experiments have to
     * set the applyAntitheticVariatesTechnique attribute to true
     * and use the seeds of the first half of experiments.
     *
     * Thus, the first half of experiments are run using PRNGs that return
     * random numbers as U(0, 1)[seed_1], ..., U(0, 1)[seed_n].
     * The second half of experiments then uses the seeds of the first
     * half of experiments, returning random numbers as
     * 1 - U(0, 1)[seed_1], ..., 1 - U(0, 1)[seed_n].
     *
     * @return true if the technique has to be applied, false otherwise
     * @see <a href="https://en.wikipedia.org/wiki/Antithetic_variates">Antithetic variates</a>
     */
    public boolean isApplyAntitheticVariatesTechnique() {
        return applyAntitheticVariatesTechnique;
    }

    /**
     * Defines if the pseudo random number generator (PRNG) has to apply the
     * "Antithetic Variates Technique" in order to reduce variance
     * of experiments using this PRNG.
     *
     * @param applyAntitheticVariatesTechnique true if the technique has to be applied, false otherwise
     * @see #isApplyAntitheticVariatesTechnique()
     */
    public UniformDistr setApplyAntitheticVariatesTechnique(boolean applyAntitheticVariatesTechnique) {
        this.applyAntitheticVariatesTechnique = applyAntitheticVariatesTechnique;
	    return this;
    }

    @Override
    public double sample() {
        return (applyAntitheticVariatesTechnique ? 1 - super.sample() : super.sample());
    }

}<|MERGE_RESOLUTION|>--- conflicted
+++ resolved
@@ -27,11 +27,7 @@
 
     /**
      * Creates new uniform pseudo random number generator
-<<<<<<< HEAD
-     * that generates values between [0 and 1] using the current
-=======
      * that generates values between [0 and 1[ using the current
->>>>>>> e1280067
      * time as seed.
      *
      */
@@ -41,11 +37,7 @@
 
     /**
      * Creates new uniform pseudo random number generator
-<<<<<<< HEAD
-     * that generates values between [0 and 1].
-=======
      * that generates values between [0 and 1[ using a given seed.
->>>>>>> e1280067
      *
      * @param seed simulation seed to be used
      */
