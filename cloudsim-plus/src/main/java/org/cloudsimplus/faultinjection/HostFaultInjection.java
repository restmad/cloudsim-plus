/*
 * CloudSim Plus: A modern, highly-extensible and easier-to-use Framework for
 * Modeling and Simulation of Cloud Computing Infrastructures and Services.
 * http://cloudsimplus.org
 *
 *     Copyright (C) 2015-2016  Universidade da Beira Interior (UBI, Portugal) and
 *     the Instituto Federal de Educação Ciência e Tecnologia do Tocantins (IFTO, Brazil).
 *
 *     This file is part of CloudSim Plus.
 *
 *     CloudSim Plus is free software: you can redistribute it and/or modify
 *     it under the terms of the GNU General Public License as published by
 *     the Free Software Foundation, either version 3 of the License, or
 *     (at your option) any later version.
 *
 *     CloudSim Plus is distributed in the hope that it will be useful,
 *     but WITHOUT ANY WARRANTY; without even the implied warranty of
 *     MERCHANTABILITY or FITNESS FOR A PARTICULAR PURPOSE.  See the
 *     GNU General Public License for more details.
 *
 *     You should have received a copy of the GNU General Public License
 *     along with CloudSim Plus. If not, see <http://www.gnu.org/licenses/>.
 */
package org.cloudsimplus.faultinjection;

import java.util.*;
import java.util.stream.Stream;

import org.cloudbus.cloudsim.brokers.DatacenterBroker;
import org.cloudbus.cloudsim.cloudlets.Cloudlet;
import org.cloudbus.cloudsim.core.events.SimEvent;
import org.cloudbus.cloudsim.hosts.Host;
import org.cloudbus.cloudsim.util.Log;
import org.cloudbus.cloudsim.vms.Vm;
import org.cloudbus.cloudsim.core.*;
import org.cloudbus.cloudsim.datacenters.Datacenter;
import org.cloudbus.cloudsim.distributions.ContinuousDistribution;
import org.cloudbus.cloudsim.distributions.UniformDistr;
import org.cloudbus.cloudsim.resources.Pe;
import org.cloudbus.cloudsim.distributions.PoissonDistr;

import static java.util.stream.Collectors.*;

/**
 * Generates random failures for the {@link Pe}'s of {@link Host}s
 * inside a given {@link Datacenter}.
 * A Fault Injection object
 * usually has to be created after the VMs are created,
 * to make it easier to define a function to be used
 * to clone failed VMs.
 *
 * The events happens in the following order:
 * <ol>
 *  <li>a time to inject a Host failure is generated using a given Random Number Generator;</li>
 *  <li>a Host is randomly selected to fail at that time using an internal Uniform Random Number Generator with the same seed of the given generator;</li>
 *  <li>the number of Host PEs to fail is randomly generated using the internal generator;</li>
 *  <li>failed physical PEs are removed from affected VMs, VMs with no remaining PEs and destroying and clones of them are submitted to the {@link DatacenterBroker} of the failed VMs;</li>
 *  <li>another failure is scheduled for a future time using the given generator;</li>
 *  <li>the process repeats until the end of the simulation.</li>
 * </ol>
 *
 * <p>
 * When Host's PEs fail, if there are more available PEs
 * than the required by its running VMs, no VM will be affected.
 * </p>
 *
 * <p>
 * Considering that X is the number of failed PEs and it is
 * lower than the total available PEs.
 * In this case, the X PEs will be removed cyclically, 1 by 1,
 * from running VMs.
 * This way, some VMs may continue running
 * with less PEs than they requested initially.
 * On the other hand, if after the failure the number of Host working PEs
 * is lower than the required to run all VMs, some VMs will be
 * destroyed.
 * </p>
 *
 * <p>
 * If all PEs are removed from a VM, it is automatically destroyed
 * and a snapshot (clone) from it is taken and submitted
 * to the broker, so that the clone can start executing
 * into another host. In this case, all the cloudlets
 * which were running inside the VM yet, will be
 * cloned to and restart executing from the beginning.
 * </p>
 *
 * <p>
 * If a cloudlet running inside a VM which was affected by a PE failure
 * requires Y PEs but the VMs doesn't have such PEs anymore,
 * the Cloudlet will continue executing, but it will spend
 * more time to finish.
 * For instance, if a Cloudlet requires 2 PEs but after the failure
 * the VM was left with just 1 PE, the Cloudlet will spend the double
 * of the time to finish.
 * </p>
 *
 * <p>
 * <b>NOTES:</b>
 * <ul>
 *     <li>
 *      Host PEs failures may happen after all its VMs have finished executing.
 *      This way, the presented simulation results may show that the
 *      number of PEs into a Host is lower than the required by its VMs.
 *      In this case, the VMs shown in the results finished executing before
 *      some failures have happened. Analysing the logs is easy to
 *      confirm that.
 *      </li>
 *      <li>Failures inter-arrivals are defined in minutes, since seconds is a too
 *      small time unit to define such value. Furthermore, it doesn't make sense to define
 *      the number of failures per second. This way, the generator of failure arrival times
 *      given to the constructor considers the time in minutes, despite the simulation
 *      time unit is seconds. Since commonly Cloudlets just take some seconds to finish,
 *      mainly in simulation examples, failures may happen just after the cloudlets
 *      have finished. This way, one usually should make sure that Cloudlets' length
 *      are large enough to allow failures to happen before they end.
 *      </li>
 * </ul>
 * </p>
 *
 * @author raysaoliveira
 * @since CloudSim Plus 1.2.0
 * @see <a href="https://blogs.sap.com/2014/07/21/equipment-availability-vs-reliability/">SAP Blog: Availability vs Reliability</a>
 *
 * @todo The class has multiple responsibilities.
 * The fault injection mechanism must be separated from
 * the fault recovery. The cloner methods are fault recovery.
 */
public class HostFaultInjection extends CloudSimEntity {
    /**
     * @see #getLastFailedHost()
     */
    private Host lastFailedHost;

    /**
     * Number of PEs failed into the {@link #lastFailedHost}.
     */
    private int lastNumberOfFailedPes;

    /**
     * @see #getDatacenter()
     */
    private Datacenter datacenter;

    /**
     * A Pseudo Random Number Generator used to select a Host
     * and the number of PEs to set as fail.
     */
    private ContinuousDistribution random;

    /**
     * A map that stores {@link VmCloner} objects to be used to clone
     * the VMs belonging to a broker.
     *
     * @see #addVmCloner(DatacenterBroker, VmCloner)
     */
    private Map<DatacenterBroker, VmCloner> vmClonerMap;

    /**
     * A Pseudo Random Number Generator which generates the times (in hours)
     * that Hosts failures will occur.
     */
    private ContinuousDistribution faultArrivalTimesGeneratorInHours;

    /**
     * The attribute counts how many host failures the simulation had
     */
    private int numberOfHostFaults;

    /**
     * A map to store the time (in seconds) VM failures took to be recovered,
     * which is when a clone from the last failed VM for a given broker is created.
     * Since a broker just creates a VM clone when all its VMs have failed,
     * only at that time the failure is in fact recovered.
     *
     * It means the time period failure of all VMs persisted
     * before a clone was created.
     */
    private final Map<Vm, Double> vmRecoveryTimeSecsMap;

    /**
     * A map to store the times (in seconds) for each Host failure.
     */
    private final Map<Host, List<Double>> hostFaultsTimeSecsMap;

    /**
     * A map to store the number of failures that affected all VMs from each broker.
     */
    private final Map<DatacenterBroker, Integer> faultsOfAllVmsByBroker;

    /**
     * Maximum number of seconds for a VM to recovery from a failure,
     * which is randomly selected based on this value.
     * The recovery time is the delay that will be set
     * to start a clone from a failed VM.
     */
    private static final int MAX_VM_RECOVERY_TIME_SECS = 250;

    private double maxTimeToGenerateFailureInHours;

    /**
     * Creates a fault injection mechanism for the Hosts of a given {@link Datacenter}.
     * The failures are randomly injected according to the given
     * mean of failures to be generated per <b>minute</b>,
     * which is also called <b>event rate</b> or <b>rate parameter</b>.
     *
     * @param datacenter the Datacenter to which failures will be randomly injected for its Hosts
     *
     * @param faultArrivalTimesGeneratorInHours a Pseudo Random Number Generator which generates the
     * times (in hours) Hosts failures will occur.
     * <b>The values returned by the generator will be considered to be hours</b>.
     * Frequently it is used a
     * {@link PoissonDistr} to generate failure arrivals, but any {@link ContinuousDistribution}
     * can be used.
     */
    public HostFaultInjection(Datacenter datacenter, ContinuousDistribution faultArrivalTimesGeneratorInHours) {
        super(datacenter.getSimulation());
        this.setDatacenter(datacenter);
        this.lastFailedHost = Host.NULL;
        this.faultArrivalTimesGeneratorInHours = faultArrivalTimesGeneratorInHours;
        this.random = new UniformDistr(faultArrivalTimesGeneratorInHours.getSeed()+1);
        this.vmRecoveryTimeSecsMap = new HashMap<>();
        this.hostFaultsTimeSecsMap = new HashMap<>();
        this.faultsOfAllVmsByBroker = new HashMap<>();
        this.vmClonerMap = new HashMap<>();
        this.maxTimeToGenerateFailureInHours = Double.MAX_VALUE;
    }

    @Override
    protected void startEntity() {
        scheduleFaultInjection();
    }

    /**
     * Schedules a message to be processed internally
     * to inject a Host PEs failure.
     */
    private void scheduleFaultInjection() {
        final long numOfOtherEvents =
            getSimulation()
                .getNumberOfFutureEvents(
                    evt -> evt.getTag() != CloudSimTags.HOST_FAILURE);
        /*
        Just re-schedule more failures if there are other events to be processed.
        Otherwise, the simulation has finished and no more failures should be scheduled.
        */

        if (numOfOtherEvents > 0 || getSimulation().clock() < getMaxTimeToGenerateFailureInSeconds()) {
            schedule(getId(), getTimeDelayForNextFault(), CloudSimTags.HOST_FAILURE);
        }
    }

    /**
     * Gets the time delay in seconds, from the current simulation time,
     * that the next failure will be injected.
     * Since the values returned by the {@link #faultArrivalTimesGeneratorInHours}
     * are considered to be in <b>minutes</b>, such values are converted to seconds.
     *
     * @return the next failure injection delay in seconds
     */
    private double getTimeDelayForNextFault() {
        return faultArrivalTimesGeneratorInHours.sample() * 3600;
    }

    @Override
    public void processEvent(SimEvent ev) {
        switch (ev.getTag()) {
            case CloudSimTags.HOST_FAILURE:
                generateHostFault();
            break;
            default:
            break;
        }
    }

    /**
     * Generates a failure for a specific number of PEs from a
     * randomly selected Host.
     */
    private void generateHostFault() {
        try {
            final Host failedHost = getRandomHost();
            if(Host.NULL == failedHost || failedHost.getVmList().isEmpty()){
                return;
            }

            this.lastFailedHost = failedHost;
            if (Host.NULL.equals(lastFailedHost)) {
                return;
            }

            numberOfHostFaults++;
            registerHostFaultTime();

            final long previousNumOfWorkingPes = lastFailedHost.getNumberOfWorkingPes();
            this.lastNumberOfFailedPes = generateHostPesFaults();
            final long hostWorkingPes = lastFailedHost.getNumberOfWorkingPes();
            final long vmsRequiredPes = getPesSumOfWorkingVms();

            Log.printFormattedLine("%.2f: %s: Generated %d PEs failures from %d previously working PEs for %s at minute %.2f",
                    getSimulation().clock(), getClass().getSimpleName(),
                lastNumberOfFailedPes, previousNumOfWorkingPes, lastFailedHost, getSimulation().clock() / 60);
            Log.printFormattedLine("\tCurrent Working PEs: %d | Number of VMs: %d", hostWorkingPes, lastFailedHost.getVmList().size());
            if(!lastFailedHost.getVmList().isEmpty()) {
                Log.printFormattedLine("\tVMs required PEs: %d", vmsRequiredPes);
            }

            if (hostWorkingPes == 0) {
                setAllVmsToFailed();
            } else if (hostWorkingPes >= vmsRequiredPes) {
                logNoVmFault();
            } else {
                deallocateFailedHostPesFromVms();
            }
        } finally {
            //schedules the next failure injection
            scheduleFaultInjection();
        }
    }

    /**
     * Register the time for a Host failure.
     */
    private void registerHostFaultTime() {
        hostFaultsTimeSecsMap.computeIfAbsent(lastFailedHost, h -> new ArrayList<>()).add(getSimulation().clock());
    }

    /**
     * Randomly gets a Host that will have some PEs set to failed.
     *
     * @return the randomly selected Host; or {@link Host#NULL} if the Datacenter
     * doesn't have Hosts or the selected one doesn't have more PEs.
     */
    private Host getRandomHost() {
        if (datacenter.getHostList().isEmpty()) {
            return Host.NULL;
        }

        final int i = (int) (random.sample() * datacenter.getHostList().size());
        Host h = datacenter.getHost(i);
        /*if(h.getNumberOfWorkingPes() == 0){
            return Host.NULL;
        }*/

        return h;
    }

    /**
     * Sets all VMs inside the {@link #getLastFailedHost() last failed Host} to
     * failed, when all Host PEs have failed.
     */
    private void setAllVmsToFailed() {
        Log.printFormattedLine(
                "\tAll the %d PEs failed, affecting all its %d VMs.\n",
                lastFailedHost.getNumberOfPes(), lastFailedHost.getVmList().size());
        setVmListToFailed(lastFailedHost.getVmList());
    }

    /**
     * Shows that the failure of Host PEs hasn't affected any VM, because there
     * is more working PEs than required by all VMs.
     */
    private void logNoVmFault() {
        final int vmsRequiredPes = (int) getPesSumOfWorkingVms();
        if(lastFailedHost.getVmList().isEmpty()){
            Log.printLine("\tThere aren't VMs running on the failed Host.");
            return;
        }

        Log.printFormattedLine(
                "\tNumber of failed PEs is less than PEs required by all its %d VMs, thus it doesn't affect any VM.",
                lastFailedHost.getVmList().size());
        Log.printFormattedLine(
                "\tTotal PEs: %d | Total Failed PEs: %d | Working PEs: %d | Current PEs required by VMs: %d.\n",
                lastFailedHost.getNumberOfPes(), lastFailedHost.getNumberOfFailedPes(), lastFailedHost.getNumberOfWorkingPes(),
                vmsRequiredPes);
    }

    /**
     * Deallocates the physical PEs failed for the
     * {@link #getLastFailedHost() last failed Host} from affected VMs.
     */
    private void deallocateFailedHostPesFromVms() {
        Log.printFormattedLine("\t%d PEs just failed. There is a total of %d working PEs.",
                lastNumberOfFailedPes,
                lastFailedHost.getNumberOfWorkingPes());
        cyclicallyRemoveFailedHostPesFromVms();

        Log.printLine();
        final List<Vm> vmsWithoutPes =
            lastFailedHost.getVmList()
                .stream()
                .filter(vm -> vm.getNumberOfPes() == 0)
                .collect(toList());
        setVmListToFailed(vmsWithoutPes);
    }

    /**
     * Removes one physical failed PE from one affected VM at a time.
     * Affected VMs are dealt as a circular list, visiting
     * one VM at a time to remove 1 PE from it,
     * until all the failed PEs are removed.
     *
     */
    private void cyclicallyRemoveFailedHostPesFromVms() {
        int failedPesToRemoveFromVms = numberOfFailedPesToRemoveFromVms();
        List<Vm> vmsWithPes = getVmsWithPEsFromFailedHost();
        final int affectedVms = Math.min(vmsWithPes.size(), failedPesToRemoveFromVms);

        Log.printFormattedLine("\t%d VMs affected from a total of %d. %d PEs are going to be removed from them.",
                affectedVms, lastFailedHost.getVmList().size(), failedPesToRemoveFromVms);
        int i = 0;
        while (!vmsWithPes.isEmpty() && failedPesToRemoveFromVms-- > 0) {
            i = i % vmsWithPes.size();
            Vm vm = vmsWithPes.get(i);
            lastFailedHost.getVmScheduler().deallocatePesFromVm(vm, 1);
            vm.getCloudletScheduler()
                .deallocatePesFromVm(vm, 1);
            //remove 1 failed PE from the VM
            vm.getProcessor()
                .deallocateAndRemoveResource(1);

            Log.printFormattedLine(
                    "\tRemoving 1 PE from VM %d due to Host PE failure. New VM PEs Number: %d\n",
                    vm.getId(), vm.getNumberOfPes());
            i++;
            vmsWithPes = getVmsWithPEsFromFailedHost();
        }
    }

    private int numberOfFailedPesToRemoveFromVms() {
        final int hostWorkingPes = (int)lastFailedHost.getNumberOfWorkingPes();
        final int vmsRequiredPes = (int)getPesSumOfWorkingVms();
        int failedPesToRemoveFromVms = vmsRequiredPes-hostWorkingPes;

        return failedPesToRemoveFromVms;
    }

    /**
     * Gets a List of VMs that have any PE from the {@link #lastFailedHost}.
     * @return
     */
    private List<Vm> getVmsWithPEsFromFailedHost() {
        return lastFailedHost
                .getVmList()
                .stream()
                .filter(vm -> vm.getNumberOfPes() > 0)
                .collect(toList());
    }

    /**
     * Sets to failed all VMs from a given list due to
     * Host PEs failures.
     */
    private void setVmListToFailed(List<Vm> vms) {
        final Map<DatacenterBroker, Vm> lastVmFailedByBroker = getLastFailedVmByBroker(vms);

        vms.forEach(this::setVmToFailed);
        lastVmFailedByBroker.forEach(this::createVmCloneIfAllVmsDestroyed);
    }

    private Map<DatacenterBroker, Vm> getLastFailedVmByBroker(List<Vm> vmsWithoutPes) {
        final Comparator<Vm> comparator = Comparator.comparingInt(Vm::getId);
        return vmsWithoutPes.stream().collect(
                groupingBy(Vm::getBroker,
                collectingAndThen(maxBy(comparator), Optional::get)));
    }

    private void createVmCloneIfAllVmsDestroyed(DatacenterBroker broker, Vm lastVmFailedFromBroker) {
        if(!isTimeToCreateVmClone(broker)) {
            return;
        }

        final VmCloner cloner = getVmCloner(broker);
        registerFaultOfAllVms(broker);
        final double recoveryTimeSecs = getRandomRecoveryTimeForVmInSecs();
        Log.printFormattedLine("\t# Time to recovery from fault by cloning the failed VM: %.2f minutes", recoveryTimeSecs/60.0);

        final Map.Entry<Vm, List<Cloudlet>> entry = cloner.clone(lastVmFailedFromBroker);

        final Vm clonedVm = entry.getKey();
        final List<Cloudlet> clonedCloudlets = entry.getValue();
        clonedVm.setSubmissionDelay(recoveryTimeSecs);
        clonedVm.addOnHostAllocationListener(evt -> vmRecoveryTimeSecsMap.put(evt.getVm(), recoveryTimeSecs));
        broker.submitVm(clonedVm);
        broker.submitCloudletList(clonedCloudlets, recoveryTimeSecs);
    }

    private boolean isTimeToCreateVmClone(DatacenterBroker broker) {
        if(isVmClonerSet(broker) && isAllVmsFailed(broker)){
            final VmCloner cloner = getVmCloner(broker);
            if(cloner.isMaxClonesNumberReached()){
                Log.printFormattedLine("\t# The maximum allowed number of %d VMs to create has been reached.", cloner.getMaxClonesNumber());
                return false;
            }

            return true;
        }

        return false;
    }

    /**
     * Sets a VM inside the {@link #getLastFailedHost() last failed Host} to
     * failed and use the VM and Cloudlets cloner functions to create a clone of
     * the VMs with all its Cloudlets, to simulate the initialization of a new
     * VM instance from a snapshot of the failed VM.
     *
     * @param vm VM to set to failed
     */
    private void setVmToFailed(Vm vm) {
        if (Host.NULL.equals(lastFailedHost)) {
            return;
        }

        vm.setFailed(true);
        final DatacenterBroker broker = vm.getBroker();
        if(isVmClonerSet(broker) && !isAllVmsFailed(broker)){
            Log.printFormattedLine(
                "\n\t\t\t #VM %d destroyed but not cloned, since there are %d VMs for the broker %d yet\n",
                vm.getId(), getRunningVmsNumber(broker), broker.getId());
        }

        /*
         As the broker is expected to request vm creation and destruction,
         it is set here as the sender of the vm destroy request.
         */
        getSimulation().sendNow(
                broker.getId(), datacenter.getId(),
                CloudSimTags.VM_DESTROY, vm);
    }

    /**
     * Register 1 more fault happened which caused all VMs from a given broker
     * to fault.
     *
     * @param broker the broker to increase the number of faults
     */
    private void registerFaultOfAllVms(DatacenterBroker broker) {
        faultsOfAllVmsByBroker.merge(broker, 1, (old, inc) -> old + inc);
    }

    /**
     * Gets the {@link VmCloner} object to clone a {@link Vm}.
     *
     * @param broker the broker the VM belongs to
     * @return the {@link VmCloner} object or {@link VmCloner#NULL} if no cloner was set
     */
    private VmCloner getVmCloner(DatacenterBroker broker) {
        return vmClonerMap.getOrDefault(broker, VmCloner.NULL);
<<<<<<< HEAD
    }

    private boolean isAllVmsFailed(DatacenterBroker broker) {
        return broker.getVmExecList().stream().allMatch(Vm::isFailed);
=======
>>>>>>> 1129d9d4
    }

    private long getRunningVmsNumber(DatacenterBroker broker) {
        return broker.getVmExecList().stream().filter(vm -> !vm.isFailed()).count();
    }

    private long getRunningVmsNumber(DatacenterBroker broker) {
        return broker.getVmsCreatedList().stream().filter(vm -> !vm.isFailed()).count();
    }

    /**
     * Checks if a {@link VmCloner} is set to a given broker.
     * @param broker broker to check if it has a {@link VmCloner}.
     * @return true if the broker has a {@link VmCloner}, false otherwise
     */
    private boolean isVmClonerSet(DatacenterBroker broker) {
        return vmClonerMap.getOrDefault(broker, VmCloner.NULL) != VmCloner.NULL;
    }

    /**
     * Gets the total number of faults happened for existing hosts.
     * This isn't the total number of failed hosts because one
     * host may fail multiple times.
     * @return
     */
    public int getNumberOfHostFaults() {
        return numberOfHostFaults;
    }

    /**
     * Gets the Datacenter's availability as a percentage value between 0 to 1,
     * based on VMs' downtime (the times VMs took to be repaired).
     * @return
     */
    public double availability() {
         return availability(null);
    }

    /**
     * Gets the availability for a given broker as a percentage value between 0 to 1,
     * based on VMs' downtime (the times VMs took to be repaired).
     *
     * @param broker the broker to get the availability of its VMs
     * @return
     */
    public double availability(DatacenterBroker broker) {
        //no failures means 100% availability
        final double mtbf = meanTimeBetweenVmFaultsInMinutes(broker);
        if(mtbf == 0) {
            return 1;
        }

        final double mttr = meanTimeToRepairVmFaultsInMinutes(broker);
        return mtbf / (mtbf + mttr);
    }

    /**
     * Gets the total number of faults which affected all VMs from any broker.
     * @return
     */
    public long getNumberOfFaults() {
        return faultsOfAllVmsByBroker.values().stream().count();
    }

    /**
     * Gets the total number of Host faults which affected all VMs from a given broker.
     * @param broker the broker to get the number of faults for
     * @return
     */
    public long getNumberOfFaults(DatacenterBroker broker) {
        if(broker == null){
            return getNumberOfFaults();
        }

        return faultsOfAllVmsByBroker.getOrDefault(broker, 0);
    }

    /**
     * Gets the sum of the time (in minutes) each failed VM took to recovery
     * from failure.
     * @return
     */
    private double totalVmsRecoveryTimeInMinutes() {
        return totalVmsRecoveryTimeInMinutes(null);
    }

    /**
     * Gets the sum of the time (in minutes) each failed VM belonging to a broker took to recovery
     * from failure.
     * @return
     */
    private double totalVmsRecoveryTimeInMinutes(DatacenterBroker broker) {
        final Stream<Double> stream = broker == null ?
                vmRecoveryTimeSecsMap.values().stream() :
                vmRecoveryTimeSecsMap.entrySet().stream()
                    .filter(entry -> broker.equals(entry.getKey().getBroker()))
                    .map(Map.Entry::getValue);

        final double seconds = stream.reduce(0.0, Double::sum);

        return (long)(seconds/60.0);
    }

    /**
     * Computes the current Mean Time Between host Failures (MTBF) in minutes.
     * Since Hosts don't actually recover from failures,
     * there aren't recovery time to make easier the computation
     * of MTBF for Host as it is directly computed for VMs.
     *
     * @return the current mean time (in minutes) between Host failures (MTBF)
     * or zero if no failures have happened yet
     * @see #meanTimeBetweenVmFaultsInMinutes()
     */
    public double meanTimeBetweenHostFaultsInMinutes() {
        final List<Double> faultTimes = hostFaultsTimeSecsMap
                .values()
                .stream()
                .flatMap(list -> list.stream())
                .sorted()
                .collect(toList());
        if(faultTimes.isEmpty()){
            return 0;
        }

        //computes the differences between failure times t2 - t1
        double sum=0, previous=faultTimes.get(0);
        for(Double v: faultTimes) {
            sum += (v - previous);
            previous = v;
        }

        final double seconds = sum/faultTimes.size();
        return (long)(seconds/60.0);
    }

    /**
     * Computes the current Mean Time Between host Failures (MTBF) in minutes,
     * which affected VMs from any broker for the entire Datacenter.
     * It uses a straightforward way to compute the MTBF.
     * Since it's stored the VM recovery times, it's possible
     * to use such values to make easier the MTBF computation,
     * different from the Hosts MTBF.
     *
     * @return the current Mean Time Between host Failures (MTBF) in minutes
     * or zero if no VM was destroyed due to Host failure
     * @see #meanTimeBetweenHostFaultsInMinutes()
     */
    public double meanTimeBetweenVmFaultsInMinutes() {
        return meanTimeBetweenVmFaultsInMinutes(null);
<<<<<<< HEAD
    }

    /**
     * Computes the current Mean Time Between host Failures (MTBF) in minutes,
     * which affected VMs from a given broker.
     * It uses a straightforward way to compute the MTBF.
     * Since it's stored the VM recovery times, it's possible
     * to use such values to make easier the MTBF computation,
     * different from the Hosts MTBF.
     *
     * @param broker the broker to get the MTBF for
     * @return the current mean time (in minutes) between Host failures (MTBF)
     * or zero if no VM was destroyed due to Host failure
     * @see #meanTimeBetweenHostFaultsInMinutes()
     */
    public double meanTimeBetweenVmFaultsInMinutes(DatacenterBroker broker) {
        final double faultsFromBroker = getNumberOfFaults(broker);
        if(faultsFromBroker == 0){
            return 0;
        }

        return (getSimulation().clockInMinutes() - totalVmsRecoveryTimeInMinutes(broker)) / faultsFromBroker;
    }

    /**
=======
    }

    /**
     * Computes the current Mean Time Between host Failures (MTBF) in minutes,
     * which affected VMs from a given broker.
     * It uses a straightforward way to compute the MTBF.
     * Since it's stored the VM recovery times, it's possible
     * to use such values to make easier the MTBF computation,
     * different from the Hosts MTBF.
     *
     * @param broker the broker to get the MTBF for
     * @return the current mean time (in minutes) between Host failures (MTBF)
     * or zero if no VM was destroyed due to Host failure
     * @see #meanTimeBetweenHostFaultsInMinutes()
     */
    public double meanTimeBetweenVmFaultsInMinutes(DatacenterBroker broker) {
        final double faultsFromBroker = getNumberOfFaults(broker);
        if(faultsFromBroker == 0){
            return 0;
        }

        return (getSimulation().clockInMinutes() - totalVmsRecoveryTimeInMinutes(broker)) / faultsFromBroker;
    }

    /**
>>>>>>> 1129d9d4
     * Computes the current Mean Time To Repair Failures of VMs in minutes (MTTR)
     * in the Datacenter.
     *
     * @return the Mean Time to Repair Failures of VMs in minutes (MTTR)
     * or zero if no VM was destroyed due to Host failure
     */
    public double meanTimeToRepairVmFaultsInMinutes() {
        return meanTimeToRepairVmFaultsInMinutes(null);
    }

    /**
     * Computes the current Mean Time To Repair Failures of VMs in minutes (MTTR)
     * belonging to given broker.
     *
     * @param broker the broker to get the MTTR for
     * @return the current Mean Time To Repair Failures of VMs in minutes (MTTR)
     * or zero if no VM was destroyed due to Host failure
     */
    public double meanTimeToRepairVmFaultsInMinutes(DatacenterBroker broker) {
        final double faultsFromBroker = getNumberOfFaults(broker);
        if(faultsFromBroker == 0){
            return 0;
        }
        return totalVmsRecoveryTimeInMinutes(broker) / faultsFromBroker;
    }

    /**
     * Generates random failures for the PEs from the
     * {@link #getLastFailedHost() last failed Host}.
     * The minimum number of PEs to fail is 1.
     *
     * @return the number of failed PEs for the Host
     */
    private int generateHostPesFaults() {
        return (int) lastFailedHost.getWorkingPeList()
                .stream()
                .limit(randomNumberOfFailedPes())
                .peek(pe -> pe.setStatus(Pe.Status.FAILED))
                .count();
    }

    /**
     * Gets the total number of PEs from all working VMs.
     * @return
     */
    private long getPesSumOfWorkingVms() {
        return lastFailedHost.getVmList().stream()
                .filter(vm -> !vm.isFailed())
                .mapToLong(vm -> vm.getNumberOfPes())
                .sum();
    }

    /**
     * Randomly generates a number of PEs which will fail for the datacenter.
     * The minimum number of PEs to fail is 1.
     *
     * @return the generated number of failed PEs for the datacenter,
     * between [1 and Number of PEs].
     */
    private int randomNumberOfFailedPes() {
        /*the random generator return values from [0 to 1]
         and multiplying by the number of PEs we get a number between
         0 and number of PEs*/
        return (int) (random.sample() * lastFailedHost.getWorkingPeList().size()) + 1;
    }

    /**
     * Gets the datacenter in which failures will be injected.
     *
     * @return
     */
    public Datacenter getDatacenter() {
        return datacenter;
    }

    /**
     * Sets the datacenter in which failures will be injected.
     *
     * @param datacenter the datacenter to set
     */
    protected final void setDatacenter(Datacenter datacenter) {
        Objects.requireNonNull(datacenter);
        this.datacenter = datacenter;
    }

    /**
     * Adds a {@link VmCloner} that creates a clone for the last failed {@link Vm} belonging to a given broker,
     * when all VMs of that broker have failed.
     *
     * <p>This is optional. If a {@link VmCloner} is not set,
     * VMs will not be recovered from failures.</p>
     *
     * @param broker the broker to set the VM cloner Function to
     * @param cloner the {@link VmCloner} to set
     */
    public void addVmCloner(DatacenterBroker broker, VmCloner cloner) {
        Objects.requireNonNull(broker);
        Objects.requireNonNull(cloner);
        this.vmClonerMap.put(broker, cloner);
    }

    /**
     * Gets the last Host for which a failure was injected.
     *
     * @return the last failed Host or {@link Host#NULL} if not Host has failed
     * yet.
     */
    public Host getLastFailedHost() {
        return lastFailedHost;
    }

    @Override
    public void shutdownEntity() {/**/}

    /**
     * Gets a Pseudo Random Number used to give a
     * recovery time (in seconds) for each VM that was failed.
     * @return
     */
    public double getRandomRecoveryTimeForVmInSecs() {
        return random.sample()*MAX_VM_RECOVERY_TIME_SECS + 1;
    }

    /**
     * Gets the max time to generate a failure (in hours)
     */
    public double getMaxTimeToGenerateFailureInHours() {
        return maxTimeToGenerateFailureInHours;
    }

    /**
     * Gets the max time to generate a failure (in seconds)
     */
    private double getMaxTimeToGenerateFailureInSeconds() {
        return maxTimeToGenerateFailureInHours*3600;
    }

    /**
     * Sets the max time to generate a failure (in hours).
     * @param maxTimeToGenerateFailureInHours the maximum time to set
     */
    public void setMaxTimeToGenerateFailureInHours(final double maxTimeToGenerateFailureInHours) {
        this.maxTimeToGenerateFailureInHours = maxTimeToGenerateFailureInHours;
    }
}<|MERGE_RESOLUTION|>--- conflicted
+++ resolved
@@ -548,21 +548,14 @@
      */
     private VmCloner getVmCloner(DatacenterBroker broker) {
         return vmClonerMap.getOrDefault(broker, VmCloner.NULL);
-<<<<<<< HEAD
     }
 
     private boolean isAllVmsFailed(DatacenterBroker broker) {
         return broker.getVmExecList().stream().allMatch(Vm::isFailed);
-=======
->>>>>>> 1129d9d4
     }
 
     private long getRunningVmsNumber(DatacenterBroker broker) {
         return broker.getVmExecList().stream().filter(vm -> !vm.isFailed()).count();
-    }
-
-    private long getRunningVmsNumber(DatacenterBroker broker) {
-        return broker.getVmsCreatedList().stream().filter(vm -> !vm.isFailed()).count();
     }
 
     /**
@@ -704,7 +697,6 @@
      */
     public double meanTimeBetweenVmFaultsInMinutes() {
         return meanTimeBetweenVmFaultsInMinutes(null);
-<<<<<<< HEAD
     }
 
     /**
@@ -730,37 +722,10 @@
     }
 
     /**
-=======
-    }
-
-    /**
-     * Computes the current Mean Time Between host Failures (MTBF) in minutes,
-     * which affected VMs from a given broker.
-     * It uses a straightforward way to compute the MTBF.
-     * Since it's stored the VM recovery times, it's possible
-     * to use such values to make easier the MTBF computation,
-     * different from the Hosts MTBF.
-     *
-     * @param broker the broker to get the MTBF for
-     * @return the current mean time (in minutes) between Host failures (MTBF)
-     * or zero if no VM was destroyed due to Host failure
-     * @see #meanTimeBetweenHostFaultsInMinutes()
-     */
-    public double meanTimeBetweenVmFaultsInMinutes(DatacenterBroker broker) {
-        final double faultsFromBroker = getNumberOfFaults(broker);
-        if(faultsFromBroker == 0){
-            return 0;
-        }
-
-        return (getSimulation().clockInMinutes() - totalVmsRecoveryTimeInMinutes(broker)) / faultsFromBroker;
-    }
-
-    /**
->>>>>>> 1129d9d4
-     * Computes the current Mean Time To Repair Failures of VMs in minutes (MTTR)
+     * Computes the current Mean Time To Repair failures of VMs in minutes (MTTR)
      * in the Datacenter.
      *
-     * @return the Mean Time to Repair Failures of VMs in minutes (MTTR)
+     * @return the Mean Time to Repair failures of VMs in minutes (MTTR)
      * or zero if no VM was destroyed due to Host failure
      */
     public double meanTimeToRepairVmFaultsInMinutes() {
